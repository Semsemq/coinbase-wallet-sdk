--- conflicted
+++ resolved
@@ -25,21 +25,11 @@
           {
             chainId: numberToHex(baseSepolia.id),
             from: subAccountAddress,
-<<<<<<< HEAD
             calls: [{
               to: subAccountAddress,
               data: '0x',
               value: '1',
             }],
-=======
-            calls: [
-              {
-                to: '0x000000000000000000000000000000000000dead',
-                data: '0x',
-                value: '0x0',
-              },
-            ],
->>>>>>> d6d52f99
             version: '1',
             capabilities: {
               paymasterService: {
