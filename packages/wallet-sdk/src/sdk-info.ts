--- conflicted
+++ resolved
@@ -1,6 +1,2 @@
-<<<<<<< HEAD
-export const VERSION = '4.4.0-experimental.2';
-=======
 export const VERSION = '4.3.2';
->>>>>>> d6d52f99
 export const NAME = '@coinbase/wallet-sdk';